--- conflicted
+++ resolved
@@ -33,11 +33,6 @@
 
 use super::fuse_snapshot::FuseSnapshot;
 use super::table_args::parse_func_history_args;
-<<<<<<< HEAD
-use super::table_args::string_literal;
-=======
-use crate::catalogs::Catalog;
->>>>>>> f2ef23b5
 use crate::pipelines::new::processors::port::OutputPort;
 use crate::pipelines::new::processors::processor::ProcessorPtr;
 use crate::pipelines::new::processors::AsyncSource;
@@ -88,9 +83,8 @@
         }))
     }
 
-    fn get_catalog_name(&self) -> &str {
-        // TODO
-        "default"
+    fn get_catalog_name(&self) -> Result<String> {
+        FuseTable::get_catalog_name(&self.table_info)
     }
 }
 
@@ -126,7 +120,7 @@
     ) -> Result<SendableDataBlockStream> {
         let tenant_id = ctx.get_tenant();
         let tbl = ctx
-            .get_catalog(self.get_catalog_name())?
+            .get_catalog(self.get_catalog_name()?)?
             .get_table(
                 tenant_id.as_str(),
                 self.arg_database_name.as_str(),
@@ -164,6 +158,7 @@
                 output,
                 self.arg_database_name.to_owned(),
                 self.arg_table_name.to_owned(),
+                self.get_catalog_name()?,
             )?],
         });
 
@@ -176,6 +171,7 @@
     ctx: Arc<QueryContext>,
     arg_database_name: String,
     arg_table_name: String,
+    catalog_name: String,
 }
 
 impl FuseHistorySource {
@@ -184,12 +180,14 @@
         output: Arc<OutputPort>,
         arg_database_name: String,
         arg_table_name: String,
+        catalog_name: String,
     ) -> Result<ProcessorPtr> {
         AsyncSourcer::create(ctx.clone(), output, FuseHistorySource {
             ctx,
             finish: false,
             arg_table_name,
             arg_database_name,
+            catalog_name,
         })
     }
 }
@@ -209,7 +207,7 @@
             let tenant_id = self.ctx.get_tenant();
             let tbl = self
                 .ctx
-                .get_catalog("default")? // TODO pass in this guy
+                .get_catalog(&self.catalog_name)? // TODO pass in this guy
                 .get_table(
                     tenant_id.as_str(),
                     self.arg_database_name.as_str(),
