# IntelliJ project files
.idea/*

# visual studio code files
.vscode

# Rust
target/*
distro/*
cli/e2e/bendctl
.cargo/config.toml

# OS related
### MacOS ###
.DS_Store
.AppleDouble
.LSOverride

### Linux(include WSL) ###

### Windows ###

# profile
flamegraph.*
perf.*

# tests
*.stderr
*.stdout
*.out
<<<<<<< HEAD
=======
*.err
>>>>>>> 68e7e73f
*.error
*.swp
_local_fs/*
_meta/*
stateless_test_data/*
**/_logs/*

# for tests in mac
*.stderr-e
*.stdout-e
tests/perfs/*-result.json

# python
venv/

tls/certs/*<|MERGE_RESOLUTION|>--- conflicted
+++ resolved
@@ -28,10 +28,7 @@
 *.stderr
 *.stdout
 *.out
-<<<<<<< HEAD
-=======
 *.err
->>>>>>> 68e7e73f
 *.error
 *.swp
 _local_fs/*
