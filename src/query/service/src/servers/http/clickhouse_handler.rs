// Copyright 2021 Datafuse Labs.
//
// Licensed under the Apache License, Version 2.0 (the "License");
// you may not use this file except in compliance with the License.
// You may obtain a copy of the License at
//
//     http://www.apache.org/licenses/LICENSE-2.0
//
// Unless required by applicable law or agreed to in writing, software
// distributed under the License is distributed on an "AS IS" BASIS,
// WITHOUT WARRANTIES OR CONDITIONS OF ANY KIND, either express or implied.
// See the License for the specific language governing permissions and
// limitations under the License.

use std::collections::HashMap;
use std::sync::Arc;

use async_stream::stream;
use common_base::base::tokio;
use common_base::base::tokio::sync::mpsc::Sender;
use common_base::base::tokio::task::JoinHandle;
use common_base::runtime::TrySpawn;
use common_exception::ErrorCode;
use common_exception::Result;
use common_exception::ToErrorCode;
use common_expression::infer_table_schema;
use common_expression::DataBlock;
use common_expression::DataSchemaRef;
use common_expression::TableSchemaRef;
use common_formats::ClickhouseFormatType;
use common_formats::FileFormatOptionsExt;
use common_formats::FileFormatTypeExt;
use common_pipeline_sources::processors::sources::input_formats::InputContext;
use common_pipeline_sources::processors::sources::input_formats::StreamingReadBatch;
use common_sql::plans::InsertInputSource;
use common_sql::plans::Plan;
use common_sql::Planner;
use futures::StreamExt;
use http::HeaderMap;
use naive_cityhash::cityhash128;
use opendal::raw::CompressAlgorithm;
use poem::error::BadRequest;
use poem::error::InternalServerError;
use poem::error::Result as PoemResult;
use poem::get;
use poem::post;
use poem::web::Query;
use poem::web::WithContentType;
use poem::Body;
use poem::Endpoint;
use poem::EndpointExt;
use poem::IntoResponse;
use poem::Route;
use serde::Deserialize;
use serde::Serialize;
use tracing::info;

use crate::interpreters::InterpreterFactory;
use crate::interpreters::InterpreterPtr;
use crate::servers::http::v1::HttpQueryContext;
use crate::servers::http::ClickHouseFederated;
use crate::sessions::QueryContext;
use crate::sessions::SessionType;
use crate::sessions::TableContext;

// accept all clickhouse params, so they do not go to settings.
#[derive(Serialize, Deserialize)]
pub struct StatementHandlerParams {
    query: Option<String>,
    #[allow(unused)]
    query_id: Option<String>,
    database: Option<String>,
    default_format: Option<String>,
    compress: Option<u8>,
    #[allow(unused)]
    decompress: Option<u8>,
    #[allow(unused)]
    buffer_size: Option<usize>,
    #[allow(unused)]
    max_result_bytes: Option<usize>,
    #[allow(unused)]
    wait_end_of_query: Option<u8>,
    #[allow(unused)]
    session_id: Option<String>,
    #[allow(unused)]
    session_check: Option<u8>,
    #[allow(unused)]
    session_timeout: Option<u64>,
    // in secs
    #[allow(unused)]
    with_stacktrace: Option<u8>,
    #[serde(flatten)]
    settings: HashMap<String, String>,
}

impl StatementHandlerParams {
    pub fn compress(&self) -> bool {
        self.compress.unwrap_or(0u8) == 1u8
    }

    pub fn query(&self) -> String {
        self.query.clone().unwrap_or_default()
    }
}

async fn execute(
    ctx: Arc<QueryContext>,
    interpreter: InterpreterPtr,
    schema: DataSchemaRef,
    format: ClickhouseFormatType,
    params: StatementHandlerParams,
    handle: Option<JoinHandle<()>>,
) -> Result<WithContentType<Body>> {
    let format_typ = format.typ.clone();
    let mut data_stream = interpreter.execute(ctx.clone()).await?;
<<<<<<< HEAD
    let table_schema = infer_table_schema(&schema)?;
    let mut output_format = FileFormatOptionsExt::get_output_format_from_settings_clickhouse(
=======
    let mut output_format = FileFormatOptionsExt::get_output_format_from_clickhouse_format(
>>>>>>> 4e099891
        format,
        table_schema,
        &ctx.get_settings(),
    )?;

    let prefix = Ok(output_format.serialize_prefix()?);

    let compress_fn = move |rb: Result<Vec<u8>>| -> Result<Vec<u8>> {
        if params.compress() {
            match rb {
                Ok(b) => compress_block(b),
                Err(e) => Err(e),
            }
        } else {
            rb
        }
    };

    // try to catch runtime error before http response, so user can client can get http 500
    let first_block = match data_stream.next().await {
        Some(block) => match block {
            Ok(block) => Some(compress_fn(output_format.serialize_block(&block))),
            Err(err) => return Err(err),
        },
        None => None,
    };

    let session = ctx.get_current_session();
    let stream = stream! {
        yield compress_fn(prefix);
        let mut ok = true;
        // do not pull data_stream if we already meet a None
        if let Some(block) = first_block {
            yield block;
            while let Some(block) = data_stream.next().await {
                match block{
                    Ok(block) => {
                        yield compress_fn(output_format.serialize_block(&block));
                    },
                    Err(err) => {
                        let message = format!("{}", err);
                        yield compress_fn(Ok(message.into_bytes()));
                        ok = false;
                        break
                    }
                };
            }
        }
        if ok {
            yield compress_fn(output_format.finalize());
        }
        // to hold session ref until stream is all consumed
        let _ = session.get_id();
    };
    if let Some(handle) = handle {
        handle.await.expect("must")
    }

    Ok(Body::from_bytes_stream(stream).with_content_type(format_typ.get_content_type()))
}

#[poem::handler]
pub async fn clickhouse_handler_get(
    ctx: &HttpQueryContext,
    Query(params): Query<StatementHandlerParams>,
    headers: &HeaderMap,
) -> PoemResult<WithContentType<Body>> {
    let session = ctx.get_session(SessionType::ClickHouseHttpHandler);
    if let Some(db) = &params.database {
        session.set_current_database(db.clone());
    }
    let context = session
        .create_query_context()
        .await
        .map_err(InternalServerError)?;

    session
        .get_settings()
        .set_batch_settings(&params.settings, false)
        .map_err(BadRequest)?;

    let default_format = get_default_format(&params, headers).map_err(BadRequest)?;
    let sql = params.query();
    if let Some((schema, block)) = ClickHouseFederated::check(&sql) {
        return serialize_one_block(
            context.clone(),
            schema,
            block,
            &sql,
            &params,
            default_format,
        )
        .map_err(InternalServerError);
    }

    let mut planner = Planner::new(context.clone());
    let (plan, _, fmt) = planner.plan_sql(&sql).await.map_err(BadRequest)?;
    let format = get_format_with_default(fmt, default_format)?;

    context.attach_query_str(plan.to_string(), &sql);
    let interpreter = InterpreterFactory::get(context.clone(), &plan)
        .await
        .map_err(BadRequest)?;
    execute(context, interpreter, plan.schema(), format, params, None)
        .await
        .map_err(InternalServerError)
}

#[poem::handler]
pub async fn clickhouse_handler_post(
    ctx: &HttpQueryContext,
    body: Body,
    Query(params): Query<StatementHandlerParams>,
    headers: &HeaderMap,
) -> PoemResult<impl IntoResponse> {
    let session = ctx.get_session(SessionType::ClickHouseHttpHandler);
    if let Some(db) = &params.database {
        session.set_current_database(db.clone());
    }
    let ctx = session
        .create_query_context()
        .await
        .map_err(InternalServerError)?;

    let settings = ctx.get_settings();
    settings
        .set_batch_settings(&params.settings, false)
        .map_err(BadRequest)?;

    let default_format = get_default_format(&params, headers).map_err(BadRequest)?;
    let mut sql = params.query();
    if !sql.is_empty() {
        sql.push(' ');
    }
    sql.push_str(body.into_string().await?.as_str());
    let n = 100;
    // other parts of the request already logged in middleware
    let msg = if sql.len() > n {
        format!(
            "{}...(omit {} bytes)",
            &sql[0..n].to_string(),
            sql.len() - n
        )
    } else {
        sql.to_string()
    };
    info!("receive clickhouse http post, (query + body) = {}", &msg);

    if let Some((schema, block)) = ClickHouseFederated::check(&sql) {
        return serialize_one_block(ctx.clone(), schema, block, &sql, &params, default_format)
            .map_err(InternalServerError);
    }
    let mut planner = Planner::new(ctx.clone());
    let (mut plan, _, fmt) = planner.plan_sql(&sql).await.map_err(BadRequest)?;
    let schema = plan.schema();
    ctx.attach_query_str(plan.to_string(), &sql);
    let mut handle = None;
    if let Plan::Insert(insert) = &mut plan {
        if let InsertInputSource::StreamingWithFormat(format, start, input_context_ref) =
            &mut insert.source
        {
            let (tx, rx) = tokio::sync::mpsc::channel(2);
            let to_table = ctx
                .get_table(&insert.catalog, &insert.database, &insert.table)
                .await
                .map_err(InternalServerError)?;

            let table_schema = infer_table_schema(&schema).map_err(InternalServerError)?;
            let input_context = Arc::new(
                InputContext::try_create_from_insert_clickhouse(
                    format.as_str(),
                    rx,
                    ctx.get_settings(),
                    table_schema,
                    ctx.get_scan_progress(),
                    to_table.get_block_compact_thresholds(),
                )
                .await
                .map_err(InternalServerError)?,
            );
            *input_context_ref = Some(input_context.clone());
            info!(
                "clickhouse insert with format {:?}, value {}",
                input_context, *start
            );
            let compression_alg = input_context.get_compression_alg("").map_err(BadRequest)?;
            let start = *start;
            handle = Some(ctx.spawn(async move {
                gen_batches(
                    sql,
                    start,
                    input_context.read_batch_size,
                    tx,
                    compression_alg,
                )
                .await
            }));
        } else if let InsertInputSource::StreamingWithFileFormat(
            option_settings,
            start,
            input_context_ref,
        ) = &mut insert.source
        {
            let (tx, rx) = tokio::sync::mpsc::channel(2);
            let to_table = ctx
                .get_table(&insert.catalog, &insert.database, &insert.table)
                .await
                .map_err(InternalServerError)?;

            let table_schema = infer_table_schema(&schema).map_err(InternalServerError)?;
            let input_context = Arc::new(
                InputContext::try_create_from_insert_file_format(
                    rx,
                    ctx.get_settings(),
                    option_settings.clone(),
                    table_schema,
                    ctx.get_scan_progress(),
                    false,
                    to_table.get_block_compact_thresholds(),
                )
                .await
                .map_err(InternalServerError)?,
            );

            *input_context_ref = Some(input_context.clone());
            info!("clickhouse insert with file_format {:?}", input_context);

            let compression_alg = input_context.get_compression_alg("").map_err(BadRequest)?;
            let start = *start;
            handle = Some(ctx.spawn(async move {
                gen_batches(
                    sql,
                    start,
                    input_context.read_batch_size,
                    tx,
                    compression_alg,
                )
                .await
            }));
        }
    };

    let format = get_format_with_default(fmt, default_format)?;
    let interpreter = InterpreterFactory::get(ctx.clone(), &plan)
        .await
        .map_err(BadRequest)?;

    execute(ctx, interpreter, plan.schema(), format, params, handle)
        .await
        .map_err(InternalServerError)
}

#[poem::handler]
pub async fn clickhouse_ping_handler() -> String {
    "OK.\n".to_string()
}

pub fn clickhouse_router() -> impl Endpoint {
    Route::new()
        .at(
            "/",
            post(clickhouse_handler_post).get(clickhouse_handler_get),
        )
        .at("/ping", get(clickhouse_ping_handler))
        .at("/replicas_status", get(clickhouse_ping_handler))
        .with(poem::middleware::Compression)
}

// default codec is always lz4
fn compress_block(input: Vec<u8>) -> Result<Vec<u8>> {
    if input.is_empty() {
        Ok(vec![])
    } else {
        // TODO(youngsofun): optimize buffer usages
        let uncompressed_size = input.len();
        let compressed =
            lz4::block::compress(&input, Some(lz4::block::CompressionMode::FAST(1)), false)
                .map_err_to_code(ErrorCode::BadBytes, || "lz4 compress error")?;

        // 9 bytes header: 1 byte for method, 4 bytes for compressed size, 4 bytes for uncompressed size
        let header_size = 9;
        let method_byte_lz4 = 0x82u8;
        let mut compressed_with_header = Vec::with_capacity(compressed.len() + header_size);
        compressed_with_header.push(method_byte_lz4);
        let compressed_size = (compressed.len() + header_size) as u32;
        let uncompressed_size = uncompressed_size as u32;
        compressed_with_header.extend_from_slice(&compressed_size.to_le_bytes());
        compressed_with_header.extend_from_slice(&uncompressed_size.to_le_bytes());
        compressed_with_header.extend_from_slice(&compressed);

        // 16 bytes checksum
        let mut output = Vec::with_capacity(compressed_with_header.len() + 16);
        let checksum = cityhash128(&compressed_with_header);
        output.extend_from_slice(&checksum.lo.to_le_bytes());
        output.extend_from_slice(&checksum.hi.to_le_bytes());
        output.extend_from_slice(&compressed_with_header);
        Ok(output)
    }
}

fn serialize_one_block(
    ctx: Arc<QueryContext>,
    schema: TableSchemaRef,
    block: DataBlock,
    sql: &str,
    params: &StatementHandlerParams,
    default_format: ClickhouseFormatType,
) -> Result<WithContentType<Body>> {
    let format = match ClickHouseFederated::get_format(sql) {
        Some(format) => ClickhouseFormatType::parse_clickhouse_format(&format)?,
        None => default_format,
    };
    let format_typ = format.typ.clone();
    let mut output_format = FileFormatOptionsExt::get_output_format_from_clickhouse_format(
        format,
        schema,
        &ctx.get_settings(),
    )?;
    let mut res = output_format.serialize_prefix()?;
    let mut data = output_format.serialize_block(&block)?;
    if params.compress() {
        data = compress_block(data)?;
    }
    res.append(&mut data);
    res.append(&mut output_format.finalize()?);
    Ok(Body::from(res).with_content_type(format_typ.get_content_type()))
}

fn get_default_format(
    params: &StatementHandlerParams,
    headers: &HeaderMap,
) -> Result<ClickhouseFormatType> {
    let name = match &params.default_format {
        None => match headers.get("X-CLICKHOUSE-FORMAT") {
            None => "TSV",
            Some(v) => v.to_str().map_err_to_code(
                ErrorCode::BadBytes,
                || "value of X-CLICKHOUSE-FORMAT is not string",
            )?,
        },
        Some(s) => s,
    };
    ClickhouseFormatType::parse_clickhouse_format(name)
}

fn get_format_with_default(
    format: Option<String>,
    default_format: ClickhouseFormatType,
) -> PoemResult<ClickhouseFormatType> {
    match format {
        None => Ok(default_format),
        Some(name) => ClickhouseFormatType::parse_clickhouse_format(&name).map_err(BadRequest),
    }
}

async fn gen_batches(
    data: String,
    start: usize,
    batch_size: usize,
    tx: Sender<Result<StreamingReadBatch>>,
    compression: Option<CompressAlgorithm>,
) {
    let buf = &data.trim_start().as_bytes()[start..];
    let buf_size = buf.len();
    let mut is_start = true;
    let mut start = 0;
    let path = "clickhouse_insert".to_string();
    tracing::debug!(
        "begin sending {} bytes, batch_size={}",
        buf_size,
        batch_size
    );
    while start < buf_size {
        let data = if buf_size - start >= batch_size {
            buf[start..start + batch_size].to_vec()
        } else {
            buf[start..].to_vec()
        };

        tracing::debug!("sending read {} bytes", data.len());
        if let Err(e) = tx
            .send(Ok(StreamingReadBatch {
                data,
                path: path.clone(),
                is_start,
                compression,
            }))
            .await
        {
            tracing::warn!("clickhouse handler fail to send ReadBatch: {}", e);
        }
        is_start = false;
        start += batch_size;
    }
}<|MERGE_RESOLUTION|>--- conflicted
+++ resolved
@@ -113,12 +113,8 @@
 ) -> Result<WithContentType<Body>> {
     let format_typ = format.typ.clone();
     let mut data_stream = interpreter.execute(ctx.clone()).await?;
-<<<<<<< HEAD
     let table_schema = infer_table_schema(&schema)?;
-    let mut output_format = FileFormatOptionsExt::get_output_format_from_settings_clickhouse(
-=======
     let mut output_format = FileFormatOptionsExt::get_output_format_from_clickhouse_format(
->>>>>>> 4e099891
         format,
         table_schema,
         &ctx.get_settings(),
