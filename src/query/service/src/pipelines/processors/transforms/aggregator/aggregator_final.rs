--- conflicted
+++ resolved
@@ -118,11 +118,7 @@
 
             match inserted {
                 true => {
-<<<<<<< HEAD
-                    if let Some(place) = unsafe { (*unsafe_state).alloc_layout2(params) } {
-=======
-                    if let Some(place) = state.alloc_layout(params) {
->>>>>>> 63418d54
+                    if let Some(place) = unsafe { (*unsafe_state).alloc_layout(params) } {
                         places.push(place);
                         entity.set_state_value(place.addr());
                     }
