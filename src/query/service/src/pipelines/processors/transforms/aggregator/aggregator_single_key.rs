--- conflicted
+++ resolved
@@ -18,20 +18,7 @@
 use std::vec;
 
 use bumpalo::Bump;
-<<<<<<< HEAD
-=======
 use common_base::base::ThreadPool;
-use common_datablocks::DataBlock;
-use common_datavalues::ColumnRef;
-use common_datavalues::DataSchemaRef;
-use common_datavalues::DataType;
-use common_datavalues::MutableColumn;
-use common_datavalues::MutableStringColumn;
-use common_datavalues::ScalarColumn;
-use common_datavalues::ScalarColumnBuilder;
-use common_datavalues::Series;
-use common_datavalues::StringColumn;
->>>>>>> 38d56645
 use common_exception::ErrorCode;
 use common_exception::Result;
 use common_expression::types::string::StringColumnBuilder;
@@ -142,7 +129,6 @@
 impl Aggregator for SingleStateAggregator<true> {
     const NAME: &'static str = "AggregatorFinalTransform";
 
-<<<<<<< HEAD
     fn consume(&mut self, chunk: Chunk) -> Result<()> {
         let chunk = chunk.convert_to_full();
         for (index, func) in self.funcs.iter().enumerate() {
@@ -154,23 +140,8 @@
             ))?;
 
             let mut data = unsafe { binary_array.index_unchecked(0) };
-
-            let temp_addr = self.temp_places[index];
             func.deserialize(temp_addr, &mut data)?;
-            func.merge(place, temp_addr)?;
-=======
-    fn consume(&mut self, block: DataBlock) -> Result<()> {
-        if block.is_empty() {
-            return Ok(());
-        }
-        let places = self.new_places();
-        for (index, func) in self.funcs.iter().enumerate() {
-            let binary_array = block.column(index);
-            let binary_array: &StringColumn = Series::check_get(binary_array)?;
-            let mut data = binary_array.get_data(0);
-            func.deserialize(places[index], &mut data)?;
             self.to_merge_places[index].push(places[index]);
->>>>>>> 38d56645
         }
         Ok(())
     }
@@ -180,11 +151,7 @@
             let mut builders = vec![];
             for func in &self.funcs {
                 let data_type = func.return_type()?;
-<<<<<<< HEAD
-                builders.push((ColumnBuilder::with_capacity(&data_type, 1024), data_type));
-=======
-                builders.push(data_type.create_mutable(1));
->>>>>>> 38d56645
+                builders.push((ColumnBuilder::with_capacity(&data_type, 1), data_type));
             }
             builders
         };
@@ -192,11 +159,6 @@
         let mut thread_pool = ThreadPool::create(self.max_threads)?;
 
         for (index, func) in self.funcs.iter().enumerate() {
-<<<<<<< HEAD
-            let place = self.places[index];
-            let (builder, _) = aggr_values[index].borrow_mut();
-            func.merge_result(place, builder)?;
-=======
             let main_place = self.places[index];
 
             if func.support_merge_parallel() {
@@ -210,9 +172,8 @@
                 }
             }
 
-            let array: &mut dyn MutableColumn = aggr_values[index].borrow_mut();
+            let (array, _) = aggr_values[index].borrow_mut();
             func.merge_result(main_place, array)?;
->>>>>>> 38d56645
         }
 
         let mut num_rows = 0;
@@ -222,12 +183,8 @@
             let col = builder.build();
             columns.push((Value::Column(col), ty));
         }
-<<<<<<< HEAD
 
         Ok(vec![Chunk::new(columns, num_rows)])
-=======
-        Ok(vec![DataBlock::create(self.schema.clone(), columns)])
->>>>>>> 38d56645
     }
 }
 
