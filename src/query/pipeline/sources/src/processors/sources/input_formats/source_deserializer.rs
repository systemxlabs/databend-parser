//  Copyright 2022 Datafuse Labs.
//
//  Licensed under the Apache License, Version 2.0 (the "License");
//  you may not use this file except in compliance with the License.
//  You may obtain a copy of the License at
//
//      http://www.apache.org/licenses/LICENSE-2.0
//
//  Unless required by applicable law or agreed to in writing, software
//  distributed under the License is distributed on an "AS IS" BASIS,
//  WITHOUT WARRANTIES OR CONDITIONS OF ANY KIND, either express or implied.
//  See the License for the specific language governing permissions and
//  limitations under the License.

use std::any::Any;
use std::collections::VecDeque;
use std::sync::Arc;

use common_base::base::ProgressValues;
use common_exception::Result;
use common_expression::Chunk;
use common_pipeline_core::processors::port::OutputPort;
use common_pipeline_core::processors::processor::Event;
use common_pipeline_core::processors::processor::ProcessorPtr;
use common_pipeline_core::processors::Processor;

use crate::processors::sources::input_formats::input_context::InputContext;
use crate::processors::sources::input_formats::input_pipeline::ChunkBuilderTrait;
use crate::processors::sources::input_formats::input_pipeline::InputFormatPipe;
use crate::processors::sources::input_formats::input_pipeline::RowBatchTrait;

pub struct DeserializeSource<I: InputFormatPipe> {
    #[allow(unused)]
    ctx: Arc<InputContext>,
    output: Arc<OutputPort>,

    chunk_builder: I::ChunkBuilder,
    input_rx: async_channel::Receiver<I::RowBatch>,
    input_buffer: Option<I::RowBatch>,
    input_finished: bool,
    output_buffer: VecDeque<Chunk>,
}

impl<I: InputFormatPipe> DeserializeSource<I> {
    #[allow(unused)]
    pub(crate) fn create(
        ctx: Arc<InputContext>,
        output: Arc<OutputPort>,
        rx: async_channel::Receiver<I::RowBatch>,
    ) -> Result<ProcessorPtr> {
        Ok(ProcessorPtr::create(Box::new(Self {
            ctx: ctx.clone(),
            chunk_builder: I::ChunkBuilder::create(ctx),
            output,
            input_rx: rx,
            input_buffer: Default::default(),
            input_finished: false,
            output_buffer: Default::default(),
        })))
    }
}

#[async_trait::async_trait]
impl<I: InputFormatPipe> Processor for DeserializeSource<I> {
    fn name(&self) -> String {
        "Deserializer".to_string()
    }

    fn as_any(&mut self) -> &mut dyn Any {
        self
    }

    fn event(&mut self) -> Result<Event> {
        if self.output.is_finished() {
            self.input_buffer = None;
            self.input_finished = true;
            Ok(Event::Finished)
        } else if !self.output.can_push() {
            Ok(Event::NeedConsume)
        } else {
            match self.output_buffer.pop_front() {
<<<<<<< HEAD
                Some(data_block) => {
                    tracing::info!("DeserializeSource push rows {}", data_block.num_rows());
                    todo!("expression");
                    // self.output.push_data(Ok(data_block));
=======
                Some(chunk) => {
                    tracing::info!("DeserializeSource push rows {}", chunk.num_rows());
                    self.output.push_data(Ok(chunk));
>>>>>>> 7454761d
                    Ok(Event::NeedConsume)
                }
                None => {
                    if self.input_buffer.is_some() {
                        Ok(Event::Sync)
                    } else if self.input_finished {
                        self.output.finish();
                        Ok(Event::Finished)
                    } else {
                        Ok(Event::Async)
                    }
                }
            }
        }
    }

    fn process(&mut self) -> Result<()> {
        if self.input_finished {
            assert!(self.input_buffer.is_none());
        }
        if let Some(row_batch) = &self.input_buffer {
            let process_values = ProgressValues {
                rows: row_batch.rows(),
                bytes: row_batch.size(),
            };
            self.ctx.scan_progress.incr(&process_values)
        }
        let chunks = self.chunk_builder.deserialize(self.input_buffer.take())?;
        for c in chunks.into_iter() {
            self.output_buffer.push_back(c)
        }
        Ok(())
    }

    async fn async_process(&mut self) -> Result<()> {
        assert!(self.input_buffer.is_none() && !self.input_finished);
        match self.input_rx.recv().await {
            Ok(row_batch) => {
                self.input_buffer = Some(row_batch);
            }
            Err(_) => {
                self.input_finished = true;
            }
        }
        Ok(())
    }
}<|MERGE_RESOLUTION|>--- conflicted
+++ resolved
@@ -79,16 +79,9 @@
             Ok(Event::NeedConsume)
         } else {
             match self.output_buffer.pop_front() {
-<<<<<<< HEAD
-                Some(data_block) => {
-                    tracing::info!("DeserializeSource push rows {}", data_block.num_rows());
-                    todo!("expression");
-                    // self.output.push_data(Ok(data_block));
-=======
                 Some(chunk) => {
                     tracing::info!("DeserializeSource push rows {}", chunk.num_rows());
                     self.output.push_data(Ok(chunk));
->>>>>>> 7454761d
                     Ok(Event::NeedConsume)
                 }
                 None => {
