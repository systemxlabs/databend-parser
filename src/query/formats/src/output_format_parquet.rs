--- conflicted
+++ resolved
@@ -12,14 +12,10 @@
 // See the License for the specific language governing permissions and
 // limitations under the License.
 
+use common_datablocks::serialize_data_blocks;
+use common_datablocks::DataBlock;
+use common_datavalues::DataSchemaRef;
 use common_exception::Result;
-<<<<<<< HEAD
-use common_expression::serialize_chunks;
-use common_expression::Chunk;
-use common_expression::DataSchemaRef;
-use common_io::prelude::FormatSettings;
-=======
->>>>>>> af01f42b
 
 use crate::output_format::OutputFormat;
 use crate::FileFormatOptionsExt;
@@ -27,35 +23,35 @@
 #[derive(Default)]
 pub struct ParquetOutputFormat {
     schema: DataSchemaRef,
-    chunks: Vec<Chunk>,
+    data_blocks: Vec<DataBlock>,
 }
 
 impl ParquetOutputFormat {
     pub fn create(schema: DataSchemaRef, _options: &FileFormatOptionsExt) -> Self {
         Self {
             schema,
-            chunks: vec![],
+            data_blocks: vec![],
         }
     }
 }
 
 impl OutputFormat for ParquetOutputFormat {
-    fn serialize_block(&mut self, chunk: &Chunk) -> Result<Vec<u8>> {
-        self.chunks.push(chunk.clone());
+    fn serialize_block(&mut self, block: &DataBlock) -> Result<Vec<u8>> {
+        self.data_blocks.push(block.clone());
         Ok(vec![])
     }
 
     fn buffer_size(&mut self) -> usize {
-        self.chunks.iter().map(|b| b.memory_size()).sum()
+        self.data_blocks.iter().map(|b| b.memory_size()).sum()
     }
 
     fn finalize(&mut self) -> Result<Vec<u8>> {
-        let chunks = std::mem::take(&mut self.chunks);
-        if chunks.is_empty() {
+        let blocks = std::mem::take(&mut self.data_blocks);
+        if blocks.is_empty() {
             return Ok(vec![]);
         }
         let mut buf = Vec::with_capacity(100 * 1024 * 1024);
-        let _ = serialize_chunks(chunks, &self.schema, &mut buf)?;
+        let _ = serialize_data_blocks(blocks, &self.schema, &mut buf)?;
         Ok(buf)
     }
 }