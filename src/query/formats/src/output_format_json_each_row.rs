--- conflicted
+++ resolved
@@ -12,21 +12,10 @@
 // See the License for the specific language governing permissions and
 // limitations under the License.
 
-<<<<<<< HEAD
-use common_exception::ErrorCode;
-use common_exception::Result;
-use common_expression::serializations::write_escaped_string;
-use common_expression::serializations::write_json_string;
-use common_expression::Chunk;
-use common_expression::DataSchemaRef;
-use common_expression::TypeSerializer;
-use common_io::prelude::FormatSettings;
-=======
 use common_datablocks::DataBlock;
 use common_datavalues::DataSchemaRef;
 use common_datavalues::DataType;
 use common_exception::Result;
->>>>>>> af01f42b
 
 use crate::field_encoder::FieldEncoderJSON;
 use crate::field_encoder::FieldEncoderRowBased;
@@ -72,16 +61,13 @@
 impl<const STRINGS: bool, const COMPACT: bool, const WITH_NAMES: bool, const WITH_TYPES: bool>
     OutputFormat for JsonEachRowOutputFormatBase<STRINGS, COMPACT, WITH_NAMES, WITH_TYPES>
 {
-    fn serialize_block(&mut self, chunk: &Chunk) -> Result<Vec<u8>> {
-        let rows_size = chunk.num_rows();
+    fn serialize_block(&mut self, block: &DataBlock) -> Result<Vec<u8>> {
+        let rows_size = block.column(0).len();
 
-        let mut buf = Vec::with_capacity(chunk.memory_size());
-        let serializers = chunk
-            .get_serializers()
-            .map_err(|err| ErrorCode::UnknownColumn(err))?;
-
-        let field_names: Vec<_> = self
-            .schema
+        let mut buf = Vec::with_capacity(block.memory_size());
+        let serializers = block.get_serializers()?;
+        let field_names: Vec<_> = block
+            .schema()
             .fields()
             .iter()
             .map(|f| f.name().as_bytes())
@@ -105,16 +91,6 @@
                     buf.push(b':');
                 }
 
-<<<<<<< HEAD
-                todo!()
-                // if STRINGS {
-                //     buf.push(b'"');
-                //     serializer.write_field_json(row_index, &mut buf, &self.format_settings, false);
-                //     buf.push(b'"');
-                // } else {
-                //     serializer.write_field_json(row_index, &mut buf, &self.format_settings, true);
-                // }
-=======
                 if STRINGS {
                     buf.push(b'"');
                     self.field_encoder
@@ -124,7 +100,6 @@
                     self.field_encoder
                         .write_field(serializer, row_index, &mut buf, false)
                 }
->>>>>>> af01f42b
             }
             if COMPACT {
                 buf.extend_from_slice("]\n".as_bytes());
@@ -151,7 +126,7 @@
                     .schema
                     .fields()
                     .iter()
-                    .map(|f| f.data_type().to_string())
+                    .map(|f| f.data_type().name())
                     .collect::<Vec<_>>();
                 buf.extend_from_slice(&self.serialize_strings(types));
             }
