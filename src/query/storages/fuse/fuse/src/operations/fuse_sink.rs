//  Copyright 2021 Datafuse Labs.
//
//  Licensed under the Apache License, Version 2.0 (the "License");
//  you may not use this file except in compliance with the License.
//  You may obtain a copy of the License at
//
//      http://www.apache.org/licenses/LICENSE-2.0
//
//  Unless required by applicable law or agreed to in writing, software
//  distributed under the License is distributed on an "AS IS" BASIS,
//  WITHOUT WARRANTIES OR CONDITIONS OF ANY KIND, either express or implied.
//  See the License for the specific language governing permissions and
//  limitations under the License.

use std::any::Any;
use std::collections::HashMap;
use std::sync::Arc;

use async_trait::async_trait;
use common_arrow::parquet::compression::CompressionOptions;
use common_arrow::parquet::metadata::ThriftFileMetaData;
use common_cache::Cache;
use common_catalog::table_context::TableContext;
use common_exception::ErrorCode;
use common_exception::Result;
use common_expression::serialize_chunks;
use common_expression::serialize_chunks_with_compression;
use common_expression::Chunk;
use common_expression::ChunkCompactThresholds;
use common_pipeline_core::processors::port::OutputPort;
use common_storages_index::*;
use common_storages_table_meta::caches::CacheManager;
use common_storages_table_meta::meta::Location;
use common_storages_table_meta::meta::SegmentInfo;
use common_storages_table_meta::meta::Statistics;
use opendal::Operator;

use super::AppendOperationLogEntry;
use crate::io;
use crate::io::TableMetaLocationGenerator;
use crate::pipelines::processors::port::InputPort;
use crate::pipelines::processors::processor::Event;
use crate::pipelines::processors::processor::ProcessorPtr;
use crate::pipelines::processors::Processor;
use crate::statistics::BlockStatistics;
use crate::statistics::ClusterStatsGenerator;
use crate::statistics::StatisticsAccumulator;

pub struct BloomIndexState {
    pub(crate) data: Vec<u8>,
    pub(crate) size: u64,
    pub(crate) location: Location,
}

impl BloomIndexState {
    pub fn try_create(
        block: &DataBlock,
        location: Location,
    ) -> Result<(Self, HashMap<usize, usize>)> {
        // write index
        let bloom_index = BlockFilter::try_create(&[block])?;
        let index_block = bloom_index.filter_block;
        let mut data = Vec::with_capacity(100 * 1024);
        let index_block_schema = &bloom_index.filter_schema;
        let (size, _) = serialize_data_blocks_with_compression(
            vec![index_block],
            index_block_schema,
            &mut data,
            CompressionOptions::Uncompressed,
        )?;
        Ok((
            Self {
                data,
                size,
                location,
            },
            bloom_index.column_distinct_count,
        ))
    }
}

enum State {
    None,
    NeedSerialize(Chunk),
    Serialized {
        data: Vec<u8>,
        size: u64,
        meta_data: Box<ThriftFileMetaData>,
        block_statistics: BlockStatistics,
        bloom_index_state: BloomIndexState,
    },
    GenerateSegment,
    SerializedSegment {
        data: Vec<u8>,
        location: String,
        segment: Arc<SegmentInfo>,
    },
    PreCommitSegment {
        location: String,
        segment: Arc<SegmentInfo>,
    },
    Finished,
}

pub struct FuseTableSink {
    state: State,
    input: Arc<InputPort>,
    ctx: Arc<dyn TableContext>,
    data_accessor: Operator,
    num_block_threshold: u64,
    meta_locations: TableMetaLocationGenerator,
    accumulator: StatisticsAccumulator,
    cluster_stats_gen: ClusterStatsGenerator,

    // A dummy output port for distributed insert select to connect Exchange Sink.
    output: Option<Arc<OutputPort>>,
}

impl FuseTableSink {
    #[allow(clippy::too_many_arguments)]
    pub fn try_create(
        input: Arc<InputPort>,
        ctx: Arc<dyn TableContext>,
        num_block_threshold: usize,
        data_accessor: Operator,
        meta_locations: TableMetaLocationGenerator,
        cluster_stats_gen: ClusterStatsGenerator,
        thresholds: ChunkCompactThresholds,
        output: Option<Arc<OutputPort>>,
    ) -> Result<ProcessorPtr> {
        Ok(ProcessorPtr::create(Box::new(FuseTableSink {
            ctx,
            input,
            data_accessor,
            meta_locations,
            state: State::None,
            accumulator: StatisticsAccumulator::new(thresholds),
            num_block_threshold: num_block_threshold as u64,
            cluster_stats_gen,
            output,
        })))
    }
}

#[async_trait]
impl Processor for FuseTableSink {
    fn name(&self) -> String {
        "FuseSink".to_string()
    }

    fn as_any(&mut self) -> &mut dyn Any {
        self
    }

    fn event(&mut self) -> Result<Event> {
        if matches!(
            &self.state,
            State::NeedSerialize(_) | State::GenerateSegment | State::PreCommitSegment { .. }
        ) {
            return Ok(Event::Sync);
        }

        if matches!(
            &self.state,
            State::Serialized { .. } | State::SerializedSegment { .. }
        ) {
            return Ok(Event::Async);
        }

        if self.input.is_finished() {
            if self.accumulator.summary_row_count != 0 {
                self.state = State::GenerateSegment;
                return Ok(Event::Sync);
            }
            if let Some(output) = &self.output {
                output.finish();
            }
            self.state = State::Finished;
            return Ok(Event::Finished);
        }

        if !self.input.has_data() {
            self.input.set_need_data();
            return Ok(Event::NeedData);
        }

        self.state = State::NeedSerialize(self.input.pull_data().unwrap()?);
        Ok(Event::Sync)
    }

    fn process(&mut self) -> Result<()> {
        match std::mem::replace(&mut self.state, State::None) {
            State::NeedSerialize(data_block) => {
                todo!("expression");
                // let (cluster_stats, block) =
                //     self.cluster_stats_gen.gen_stats_for_append(&data_block)?;

                // let (block_location, block_id) = self.meta_locations.gen_block_location();

<<<<<<< HEAD
                // let bloom_index_state = {
                // write index

                // let bloom_index = BlockFilter::try_create(&[&block])?;
                // let index_block = bloom_index.filter_block;
                // let location = self.meta_locations.block_bloom_index_location(&block_id);
                // let mut data = Vec::with_capacity(100 * 1024);
                // let index_block_schema = &bloom_index.filter_schema;
                // let (size, _) = serialize_chunks_with_compression(
                //     vec![index_block],
                //     index_block_schema,
                //     &mut data,
                //     CompressionOptions::Uncompressed,
                // )?;
                // BloomIndexState {
                //     data,
                //     size,
                //     location,
                // }
                // };
                //
                // let block_statistics =
                //     BlockStatistics::from(&block, block_location.0, cluster_stats)?;
=======
                let location = self.meta_locations.block_bloom_index_location(&block_id);
                let (bloom_index_state, column_distinct_count) =
                    BloomIndexState::try_create(&block, location)?;

                let block_statistics = BlockStatistics::from(
                    &block,
                    block_location.0,
                    cluster_stats,
                    Some(column_distinct_count),
                )?;
>>>>>>> d6eca280
                // we need a configuration of block size threshold here
                // let mut data = Vec::with_capacity(100 * 1024 * 1024);
                // let schema = block.schema().clone();
                // let (size, meta_data) = serialize_chunks(vec![block], &schema, &mut data)?;
                //
                // self.state = State::Serialized {
                //     data,
                //     size,
                //     block_statistics,
                //     meta_data: Box::new(meta_data),
                //     bloom_index_state,
                // };
            }
            State::GenerateSegment => {
                let acc = std::mem::take(&mut self.accumulator);
                let col_stats = acc.summary()?;

                let segment_info = SegmentInfo::new(acc.blocks_metas, Statistics {
                    row_count: acc.summary_row_count,
                    block_count: acc.summary_block_count,
                    perfect_block_count: acc.perfect_block_count,
                    uncompressed_byte_size: acc.in_memory_size,
                    compressed_byte_size: acc.file_size,
                    index_size: acc.index_size,
                    col_stats,
                });

                self.state = State::SerializedSegment {
                    data: serde_json::to_vec(&segment_info)?,
                    location: self.meta_locations.gen_segment_info_location(),
                    segment: Arc::new(segment_info),
                }
            }
            State::PreCommitSegment { location, segment } => {
                if let Some(segment_cache) = CacheManager::instance().get_table_segment_cache() {
                    let cache = &mut segment_cache.write();
                    cache.put(location.clone(), segment.clone());
                }

                // TODO: dyn operation for table trait
                let log_entry = AppendOperationLogEntry::new(location, segment);
                let data_block = Chunk::try_from(log_entry)?;
                self.ctx.push_precommit_chunk(data_block);
            }
            _state => {
                return Err(ErrorCode::Internal("Unknown state for fuse table sink"));
            }
        }

        Ok(())
    }

    async fn async_process(&mut self) -> Result<()> {
        match std::mem::replace(&mut self.state, State::None) {
            State::Serialized {
                data,
                size,
                meta_data,
                block_statistics,
                bloom_index_state,
            } => {
                // write data block
                io::write_data(
                    &data,
                    &self.data_accessor,
                    &block_statistics.block_file_location,
                )
                .await?;

                // write bloom filter index
                io::write_data(
                    &bloom_index_state.data,
                    &self.data_accessor,
                    &bloom_index_state.location.0,
                )
                .await?;

                let bloom_filter_index_size = bloom_index_state.size;
                self.accumulator.add_block(
                    size,
                    *meta_data,
                    block_statistics,
                    Some(bloom_index_state.location),
                    bloom_filter_index_size,
                )?;

                if self.accumulator.summary_block_count >= self.num_block_threshold {
                    self.state = State::GenerateSegment;
                }
            }
            State::SerializedSegment {
                data,
                location,
                segment,
            } => {
                self.data_accessor.object(&location).write(data).await?;

                self.state = State::PreCommitSegment { location, segment };
            }
            _state => {
                return Err(ErrorCode::Internal("Unknown state for fuse table sink."));
            }
        }

        Ok(())
    }
}<|MERGE_RESOLUTION|>--- conflicted
+++ resolved
@@ -192,52 +192,27 @@
         match std::mem::replace(&mut self.state, State::None) {
             State::NeedSerialize(data_block) => {
                 todo!("expression");
+
                 // let (cluster_stats, block) =
                 //     self.cluster_stats_gen.gen_stats_for_append(&data_block)?;
 
                 // let (block_location, block_id) = self.meta_locations.gen_block_location();
 
-<<<<<<< HEAD
-                // let bloom_index_state = {
-                // write index
-
-                // let bloom_index = BlockFilter::try_create(&[&block])?;
-                // let index_block = bloom_index.filter_block;
                 // let location = self.meta_locations.block_bloom_index_location(&block_id);
-                // let mut data = Vec::with_capacity(100 * 1024);
-                // let index_block_schema = &bloom_index.filter_schema;
-                // let (size, _) = serialize_chunks_with_compression(
-                //     vec![index_block],
-                //     index_block_schema,
-                //     &mut data,
-                //     CompressionOptions::Uncompressed,
+                // let (bloom_index_state, column_distinct_count) =
+                //     BloomIndexState::try_create(&block, location)?;
+
+                // let block_statistics = BlockStatistics::from(
+                //     &block,
+                //     block_location.0,
+                //     cluster_stats,
+                //     Some(column_distinct_count),
                 // )?;
-                // BloomIndexState {
-                //     data,
-                //     size,
-                //     location,
-                // }
-                // };
-                //
-                // let block_statistics =
-                //     BlockStatistics::from(&block, block_location.0, cluster_stats)?;
-=======
-                let location = self.meta_locations.block_bloom_index_location(&block_id);
-                let (bloom_index_state, column_distinct_count) =
-                    BloomIndexState::try_create(&block, location)?;
-
-                let block_statistics = BlockStatistics::from(
-                    &block,
-                    block_location.0,
-                    cluster_stats,
-                    Some(column_distinct_count),
-                )?;
->>>>>>> d6eca280
                 // we need a configuration of block size threshold here
                 // let mut data = Vec::with_capacity(100 * 1024 * 1024);
                 // let schema = block.schema().clone();
-                // let (size, meta_data) = serialize_chunks(vec![block], &schema, &mut data)?;
-                //
+                // let (size, meta_data) = serialize_data_blocks(vec![block], &schema, &mut data)?;
+
                 // self.state = State::Serialized {
                 //     data,
                 //     size,
