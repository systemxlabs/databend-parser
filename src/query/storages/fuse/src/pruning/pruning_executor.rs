//  Copyright 2021 Datafuse Labs.
//
//  Licensed under the Apache License, Version 2.0 (the "License");
//  you may not use this file except in compliance with the License.
//  You may obtain a copy of the License at
//
//      http://www.apache.org/licenses/LICENSE-2.0
//
//  Unless required by applicable law or agreed to in writing, software
//  distributed under the License is distributed on an "AS IS" BASIS,
//  WITHOUT WARRANTIES OR CONDITIONS OF ANY KIND, either express or implied.
//  See the License for the specific language governing permissions and
//  limitations under the License.

use std::sync::Arc;

use common_base::base::tokio::sync::Semaphore;
use common_base::base::Runtime;
use common_base::base::TrySpawn;
use common_catalog::table_context::TableContext;
use common_datavalues::DataSchemaRef;
use common_exception::ErrorCode;
use common_exception::Result;
use common_fuse_meta::meta::BlockMeta;
use common_fuse_meta::meta::Location;
use common_legacy_planners::Extras;
use futures::future;
use futures::StreamExt;
use futures::TryStreamExt;
use tracing::Instrument;

use super::bloom_pruner;
use crate::io::MetaReaders;
use crate::pruning::limiter;
use crate::pruning::range_pruner;
use crate::pruning::topn_pruner;

pub struct BlockPruner;

const FUTURE_BUFFER_SIZE: usize = 10;

impl BlockPruner {
<<<<<<< HEAD
=======
    pub fn new(table_snapshot: Arc<TableSnapshot>) -> Self {
        Self { table_snapshot }
    }

    // Sync version of method `prune`
    //
    // Please note that it will take a significant period of time to prune a large table, and
    // thread that calls this method will be blocked.
    #[tracing::instrument(level = "debug", skip(self, schema, ctx), fields(ctx.id = ctx.get_id().as_str()))]
    pub fn sync_prune(
        &self,
        ctx: &Arc<dyn TableContext>,
        schema: DataSchemaRef,
        push_down: &Option<Extras>,
    ) -> Result<Vec<(usize, BlockMeta)>> {
        futures::executor::block_on(self.prune(ctx, schema, push_down))
    }

>>>>>>> bb0884d9
    // prune blocks by utilizing min_max index and bloom filter, according to the pushdowns
    #[tracing::instrument(level = "debug", skip(schema, ctx), fields(ctx.id = ctx.get_id().as_str()))]
    pub async fn prune(
        ctx: &Arc<dyn TableContext>,
        schema: DataSchemaRef,
        push_down: &Option<Extras>,
        segment_locs: Vec<Location>,
    ) -> Result<Vec<(usize, BlockMeta)>> {
        if segment_locs.is_empty() {
            return Ok(vec![]);
        };

        // if there are ordering clause, ignore limit, even it has been pushed down
        let limit = push_down
            .as_ref()
            .filter(|p| p.order_by.is_empty())
            .and_then(|p| p.limit);

        let filter_expressions = push_down.as_ref().map(|extra| extra.filters.as_slice());

        let is_filter_empty = match filter_expressions {
            None => true,
            Some(filters) => filters.is_empty(),
        };

        // shortcut, just returns all the blocks.
        // we use the original limit (from push_down) here, since order_by alone, can use shortcut
        if push_down.as_ref().and_then(|p| p.limit).is_none() && is_filter_empty {
            return Self::all_the_blocks(segment_locs, ctx.as_ref()).await;
        }

        // 1. prepare pruners

        // prepare the limiter. in case that limit is none, an unlimited limiter will be returned
        let limiter = limiter::new_limiter(limit);

        // prepare the range filter.
        // if filter_expression is none, an dummy pruner will be returned, which prunes nothing
        let range_filter_pruner =
            range_pruner::new_range_filter_pruner(ctx, filter_expressions, &schema)?;

        // prepare the bloom filter, if filter_expression is none, an dummy pruner will be returned
        let dal = ctx.get_storage_operator()?;
        let bloom_filter_pruner =
            bloom_pruner::new_bloom_filter_pruner(ctx, filter_expressions, &schema, dal)?;

        // 2. kick off
        //
        // As suggested by Winter, to make the pruning process more parallel (not just concurrent),
        // we create a dedicated runtime for pruning tasks.
        //
        // NOTE:
        // A. To simplify things, an optimistic way of error handling is taken: errors are handled
        // at the "collect" phase. e.g. if anything goes wrong, we do not break the whole
        // pruning task immediately, but only at the time that all tasks are done
        //
        // B. since limiter is working concurrently, we arrange some checks among the pruning,
        //    to avoid heavy io operation vainly,
        let max_threads = ctx.get_settings().get_max_threads()? as usize;
        let pruning_runtime =
            Runtime::with_worker_threads(max_threads, Some("pruning-worker".to_owned()))?;
        let semaphore = Arc::new(Semaphore::new(max_threads));
        let mut join_handlers = Vec::with_capacity(segment_locs.len());
        for (idx, (seg_loc, ver)) in segment_locs.into_iter().enumerate() {
            let ctx = ctx.clone();
            let range_filter_pruner = range_filter_pruner.clone();
            let bloom_filter_pruner = bloom_filter_pruner.clone();
            let limiter = limiter.clone();
            let semaphore = semaphore.clone();
            let segment_pruning_fut = async move {
                let _permit = semaphore.acquire().await.map_err(|e| {
                    ErrorCode::StorageOther(format!("acquire permit failure, {}", e))
                })?;
                let segment_reader = MetaReaders::segment_info_reader(ctx.as_ref());
                if limiter.exceeded() {
                    // before read segment info, check if limit already exceeded
                    return Ok(vec![]);
                }
                let segment_info = segment_reader.read(seg_loc, None, ver).await?;
                let mut result = Vec::with_capacity(segment_info.blocks.len());
                if range_filter_pruner.should_keep(
                    &segment_info.summary.col_stats,
                    segment_info.summary.row_count,
                ) {
                    for block_meta in &segment_info.blocks {
                        // prune block using range filter
                        if limiter.exceeded() {
                            // before using bloom index to prune, check if limit already exceeded
                            return Ok(result);
                        }
                        if range_filter_pruner
                            .should_keep(&block_meta.col_stats, block_meta.row_count)
                        {
                            // prune block using bloom filter
                            if bloom_filter_pruner
                                .should_keep(
                                    &block_meta.bloom_filter_index_location,
                                    block_meta.bloom_filter_index_size,
                                )
                                .await
                            {
                                if limiter.within_limit(block_meta.row_count) {
                                    result.push((idx, block_meta.clone()));
                                } else {
                                    break;
                                }
                            }
                        }
                    }
                }
                Ok::<_, ErrorCode>(result)
            }
            .instrument(tracing::debug_span!("filter_segment_with_storage_rt"));
            join_handlers.push(pruning_runtime.try_spawn(segment_pruning_fut)?);
        }

        let joint = future::try_join_all(join_handlers)
            .await
            .map_err(|e| ErrorCode::StorageOther(format!("block pruning failure, {}", e)))?;

        // 3. collect the result
        let metas: Result<Vec<(usize, BlockMeta)>> = tracing::debug_span!("collect_result")
            .in_scope(|| {
                // flatten the collected block metas
                let metas = joint
                    .into_iter()
                    .collect::<Result<Vec<_>>>()?
                    .into_iter()
                    .flatten();
                Ok(metas.collect())
            });
        let metas = metas?;

        // if there are ordering + limit clause, use topn pruner

        if push_down
            .as_ref()
            .filter(|p| !p.order_by.is_empty() && p.limit.is_some())
            .is_some()
        {
            let push_down = push_down.as_ref().unwrap();
            let limit = push_down.limit.unwrap();
            let sort = push_down.order_by.clone();
            let tpruner = topn_pruner::TopNPrunner::new(schema, sort, limit);
            return tpruner.prune(metas);
        }

        Ok(metas)
    }

    async fn all_the_blocks(
        segment_locs: Vec<Location>,
        ctx: &dyn TableContext,
    ) -> Result<Vec<(usize, BlockMeta)>> {
        let segment_num = segment_locs.len();
        let block_metas = futures::stream::iter(segment_locs.into_iter().enumerate())
            .map(|(idx, (seg_loc, ver))| async move {
                let segment_reader = MetaReaders::segment_info_reader(ctx);
                let segment_info = segment_reader.read(seg_loc, None, ver).await?;
                Ok::<_, ErrorCode>(
                    segment_info
                        .blocks
                        .clone()
                        .into_iter()
                        .map(move |item| (idx, item)),
                )
            })
            .buffered(std::cmp::min(FUTURE_BUFFER_SIZE, segment_num))
            .try_collect::<Vec<_>>()
            .await?;
        Ok(block_metas.into_iter().flatten().collect::<Vec<_>>())
    }
}<|MERGE_RESOLUTION|>--- conflicted
+++ resolved
@@ -40,27 +40,20 @@
 const FUTURE_BUFFER_SIZE: usize = 10;
 
 impl BlockPruner {
-<<<<<<< HEAD
-=======
-    pub fn new(table_snapshot: Arc<TableSnapshot>) -> Self {
-        Self { table_snapshot }
-    }
-
     // Sync version of method `prune`
     //
     // Please note that it will take a significant period of time to prune a large table, and
     // thread that calls this method will be blocked.
-    #[tracing::instrument(level = "debug", skip(self, schema, ctx), fields(ctx.id = ctx.get_id().as_str()))]
+    #[tracing::instrument(level = "debug", skip(schema, ctx), fields(ctx.id = ctx.get_id().as_str()))]
     pub fn sync_prune(
-        &self,
         ctx: &Arc<dyn TableContext>,
         schema: DataSchemaRef,
         push_down: &Option<Extras>,
+        segment_locs: Vec<Location>,
     ) -> Result<Vec<(usize, BlockMeta)>> {
-        futures::executor::block_on(self.prune(ctx, schema, push_down))
+        futures::executor::block_on(Self::prune(ctx, schema, push_down, segment_locs))
     }
 
->>>>>>> bb0884d9
     // prune blocks by utilizing min_max index and bloom filter, according to the pushdowns
     #[tracing::instrument(level = "debug", skip(schema, ctx), fields(ctx.id = ctx.get_id().as_str()))]
     pub async fn prune(
