--- conflicted
+++ resolved
@@ -105,13 +105,8 @@
 
     #[structopt(
     long,
-<<<<<<< HEAD
     env = KVSRV_SINGLE,
-    help = concat!("Single node kvsrv. It creates a single node cluster if meta data is not initialized.",
-=======
-    env = "KVSRV_SINGLE",
     help = concat!("Single node metasrv. It creates a single node cluster if meta data is not initialized.",
->>>>>>> 188a6d36
     " Otherwise it opens the previous one.",
     " This is mainly for testing purpose.")
     )]
