// Copyright 2022 Datafuse Labs.
//
// Licensed under the Apache License, Version 2.0 (the "License");
// you may not use this file except in compliance with the License.
// You may obtain a copy of the License at
//
//     http://www.apache.org/licenses/LICENSE-2.0
//
// Unless required by applicable law or agreed to in writing, software
// distributed under the License is distributed on an "AS IS" BASIS,
// WITHOUT WARRANTIES OR CONDITIONS OF ANY KIND, either express or implied.
// See the License for the specific language governing permissions and
// limitations under the License.

#![allow(non_snake_case)]

use std::backtrace::Backtrace;
use std::sync::Arc;

use crate::exception::ErrorCodeBacktrace;
use crate::ErrorCode;

pub static ABORT_SESSION: u16 = 1042;
pub static ABORT_QUERY: u16 = 1043;

macro_rules! build_exceptions {
    ($($body:ident($code:expr)),*$(,)*) => {
            impl ErrorCode {
                $(
                pub fn $body(display_text: impl Into<String>) -> ErrorCode {
                    let bt = Some(ErrorCodeBacktrace::Origin(Arc::new(Backtrace::capture())));
                    ErrorCode::create(
                        $code,
                        display_text.into(),
                        None,
                        bt,
                    )
                }
                paste::item! {
                    pub fn [< $body:snake _ code >] ()  -> u16{
                        $code
                    }

                    pub fn [< $body  Code >] ()  -> u16{
                        $code
                    }
                }
                )*
            }
    }
}

// Internal errors [0, 2000].
build_exceptions! {
    Ok(0),
    UnknownTypeOfQuery(1001),
    UnImplement(1002),
    UnknownDatabase(1003),
    UnknownDatabaseId(1004),
    SyntaxException(1005),
    BadArguments(1006),
    IllegalDataType(1007),
    UnknownFunction(1008),
    IllegalFunctionState(1009),
    BadDataValueType(1010),
    UnknownPlan(1011),
    IllegalPipelineState(1012),
    BadTransformType(1013),
    IllegalTransformConnectionState(1014),
    LogicalError(1015),
    EmptyData(1016),
    DataStructMissMatch(1017),
    BadDataArrayLength(1018),
    UnknownContextID(1019),
    UnknownTableId(1020),
    UnknownTableFunction(1021),
    BadOption(1022),
    CannotReadFile(1023),
    ParquetError(1024),
    UnknownTable(1025),
    IllegalAggregateExp(1026),
    UnknownAggregateFunction(1027),
    NumberArgumentsNotMatch(1028),
    NotFoundStream(1029),
    EmptyDataFromServer(1030),
    NotFoundLocalNode(1031),
    PlanScheduleError(1032),
    BadPlanInputs(1033),
    DuplicateClusterNode(1034),
    NotFoundClusterNode(1035),
    BadAddressFormat(1036),
    DnsParseError(1037),
    CannotConnectNode(1038),
    DuplicateGetStream(1039),
    Timeout(1040),
    TooManyUserConnections(1041),
    AbortedSession(ABORT_SESSION),
    AbortedQuery(ABORT_QUERY),
    NotFoundSession(1044),
    CannotListenerPort(1045),
    BadBytes(1046),
    InitPrometheusFailure(1047),
    ScalarSubqueryBadRows(1048),
    Overflow(1049),
    InvalidMetaBinaryFormat(1050),
    AuthenticateFailure(1051),
    TLSConfigurationFailure(1052),
    UnknownSession(1053),
    UnexpectedError(1054),
    DateTimeParseError(1055),
    BadPredicateRows(1056),
    SHA1CheckFailed(1057),
    UnknownColumn(1058),
    InvalidSourceFormat(1059),
    StrParseError(1060),
    IllegalGrant(1061),
    ManagementModePermissionDenied(1062),
    PermissionDenied(1063),
    UnmarshalError(1064),
    SemanticError(1065),
    InvalidAuthInfo(1066),
    InvalidTimezone(1067),
    InvalidDate(1068),
    InvalidTimestamp(1069),
    InvalidClusterKeys(1070),

    // Uncategorized error codes.
    UnexpectedResponseType(1066),
    UnknownException(1067),
    TokioError(1068),

    // Pipeline executor error codes.
    PipelineAreadlyStarted(1069),
    PipelineNotStarted(1070),
    PipelineUnInitialized(1071),

    // Http query error codes.
    HttpNotFound(1072),

    // Network error codes.
    NetworkRequestError(1073),

    UnknownFormat(1074),
    UnknownCompressionType(1075),
    InvalidCompressionData(1076),

    // Tenant error codes.
    TenantIsEmpty(1101),
    IndexOutOfBounds(1102),

    // Layout error code.
    LayoutError(1103),

    PanicError(1104),

<<<<<<< HEAD
    // Async insert error codes
    AsyncInsertTimeoutError(1105),
=======
>>>>>>> b6bdf86b
}

// Metasvr errors [2001, 3000].
build_exceptions! {
    // Meta service does not work.
    MetaServiceError(2001),
    InvalidConfig(2002),
    MetaStorageError(2003),
    InvalidArgument(2004),

    TableVersionMismatched(2009),
    OCCRetryFailure(2011),
    TableNotWritable(2012),
    TableHistoricalDataNotFound(2013),

    // User api error codes.
    UnknownUser(2201),
    UserAlreadyExists(2202),
    IllegalUserInfoFormat(2203),
    UnknownRole(2204),
    IllegalUserSettingFormat(2205),

    // Meta api error codes.
    DatabaseAlreadyExists(2301),
    TableAlreadyExists(2302),
    IllegalMetaState(2304),
    MetaNodeInternalError(2305),
    ViewAlreadyExists(2306),
    CreateTableWithDropTime(2307),
    UndropTableAlreadyExists(2308),
    UndropTableHasNoHistory(2309),
    CreateDatabaseWithDropTime(2310),
    UndropDbHasNoHistory(2312),
    UndropTableWithNoDropTime(2313),
    DropTableWithDropTime(2314),
    DropDbWithDropTime(2315),
    UndropDbWithNoDropTime(2316),

    // Cluster error codes.
    ClusterUnknownNode(2401),
    ClusterNodeAlreadyExists(2402),

    // Stage error codes.
    UnknownStage(2501),
    StageAlreadyExists(2502),
    IllegalUserStageFormat(2503),

    // User defined function error codes.
    IllegalUDFFormat(2601),
    UnknownUDF(2602),
    UdfAlreadyExists(2603),

    // Database error codes.
    UnknownDatabaseEngine(2701),
    UnknownTableEngine(2702),
    UnsupportedEngineParams(2703),

    // Share error codes.
    ShareAlreadyExists(2705),
    UnknownShare(2706),
    UnknownShareId(2707),

    // Variable error codes.
    UnknownVariable(2801),

    // Tenant quota error codes.
    IllegalTenantQuotaFormat(2901),
    TenantQuotaUnknown(2902),
    TenantQuotaExceeded(2903),
}

// Storage errors [3001, 4000].
build_exceptions! {
    StorageNotFound(3001),
    StoragePermissionDenied(3002),
    StorageUnavailable(3901),
    StorageOther(4000),
}

// Cache errors [4001, 5000].
build_exceptions! {
    DiskCacheIOError(4001),
    DiskCacheFileTooLarge(4002),
    DiskCacheFileNotInCache(4003),
}

// Service errors [5001,6000].
build_exceptions! {
    // A task that already stopped and can not stop twice.
    AlreadyStarted(5001),

    // A task that already started and can not start twice.
    AlreadyStopped(5002),
}<|MERGE_RESOLUTION|>--- conflicted
+++ resolved
@@ -153,11 +153,8 @@
 
     PanicError(1104),
 
-<<<<<<< HEAD
     // Async insert error codes
     AsyncInsertTimeoutError(1105),
-=======
->>>>>>> b6bdf86b
 }
 
 // Metasvr errors [2001, 3000].
