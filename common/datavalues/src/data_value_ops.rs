// Copyright 2021 Datafuse Labs.
//
// Licensed under the Apache License, Version 2.0 (the "License");
// you may not use this file except in compliance with the License.
// You may obtain a copy of the License at
//
//     http://www.apache.org/licenses/LICENSE-2.0
//
// Unless required by applicable law or agreed to in writing, software
// distributed under the License is distributed on an "AS IS" BASIS,
// WITHOUT WARRANTIES OR CONDITIONS OF ANY KIND, either express or implied.
// See the License for the specific language governing permissions and
// limitations under the License.

use common_exception::ErrorCode;
use common_exception::Result;

use crate::prelude::*;

impl DataValue {
    pub fn custom_display(&self, single_quote: bool) -> String {
        let s = self.to_string();
        if single_quote {
            if let DataValue::String(Some(_)) = self {
                return format!("'{}'", s);
            }
        }
        s
    }

    pub fn try_from_literal(literal: &str) -> Result<DataValue> {
<<<<<<< HEAD
        let mut s = literal;
        let negative_flag = s.starts_with(char::from_u32(45).unwrap());
        if negative_flag {
            s = &s[1..];
        }

        match s.parse::<u64>() {
            Ok(n) => {
                if negative_flag {
                    // when the real number is i8::MIN or i16::MIN or i32::MIN or i64::MIN
                    // execute `n as i8`、`n as i16`、`n as i32`、`n as i64`,
                    // rust will automatically convert it to a negative number
                    if n == i8::MAX as u64 + 1 {
                        return Ok(DataValue::Int8(Some(n as i8)));
                    } else if n == i16::MAX as u64 + 1 {
                        return Ok(DataValue::Int16(Some(n as i16)));
                    } else if n == i32::MAX as u64 + 1 {
                        return Ok(DataValue::Int32(Some(n as i32)));
                    } else if n == i64::MAX as u64 + 1 {
                        return Ok(DataValue::Int64(Some(n as i64)));
                    }

                    let num = -(n as i64);
                    if num >= i8::MIN as i64 {
                        return Ok(DataValue::Int8(Some(num as i8)));
                    } else if num >= i16::MIN as i64 {
                        return Ok(DataValue::Int16(Some(num as i16)));
                    } else if num >= i32::MIN as i64 {
                        return Ok(DataValue::Int32(Some(num as i32)));
                    } else {
                        return Ok(DataValue::Int64(Some(num as i64)));
=======
        let result;
        if literal.starts_with(char::from_u32(45).unwrap()) {
            result = match literal.parse::<i64>() {
                Ok(n) => {
                    if n >= i8::MIN as i64 {
                        return Ok(DataValue::Int8(Some(n as i8)));
                    }
                    if n >= i16::MIN as i64 {
                        return Ok(DataValue::Int16(Some(n as i16)));
                    }
                    if n >= i32::MIN as i64 {
                        return Ok(DataValue::Int32(Some(n as i32)));
                    }
                    return Ok(DataValue::Int64(Some(n as i64)));
                }
                Err(_) => Ok(DataValue::Float64(Some(literal.parse::<f64>()?))),
            };
        } else {
            result = match literal.parse::<u64>() {
                Ok(n) => {
                    if n <= u8::MAX as u64 {
                        return Ok(DataValue::UInt8(Some(n as u8)));
                    }
                    if n <= u16::MAX as u64 {
                        return Ok(DataValue::UInt16(Some(n as u16)));
                    }
                    if n <= u32::MAX as u64 {
                        return Ok(DataValue::UInt32(Some(n as u32)));
>>>>>>> 4c313f0a
                    }
                    return Ok(DataValue::UInt64(Some(n as u64)));
                }
<<<<<<< HEAD

                if n <= u8::MAX as u64 {
                    Ok(DataValue::UInt8(Some(n as u8)))
                } else if n <= u16::MAX as u64 {
                    Ok(DataValue::UInt16(Some(n as u16)))
                } else if n <= u32::MAX as u64 {
                    Ok(DataValue::UInt32(Some(n as u32)))
                } else {
                    Ok(DataValue::UInt64(Some(n as u64)))
                }
            }
            Err(_) => Ok(DataValue::Float64(Some(literal.parse::<f64>()?))),
=======
                Err(_) => Ok(DataValue::Float64(Some(literal.parse::<f64>()?))),
            };
>>>>>>> 4c313f0a
        }
        result
    }

    /// Convert data value vectors to data array.
    pub fn try_into_data_array(values: &[DataValue], data_type: &DataType) -> Result<Series> {
        match data_type {
            DataType::Int8 => {
                try_build_array! {PrimitiveArrayBuilder, i8, Int8, values}
            }
            DataType::Int16 => try_build_array! {PrimitiveArrayBuilder, i16, Int16, values},
            DataType::Int32 => try_build_array! {PrimitiveArrayBuilder, i32, Int32, values},
            DataType::Int64 => try_build_array! {PrimitiveArrayBuilder, i64, Int64, values},
            DataType::UInt8 => try_build_array! {PrimitiveArrayBuilder, u8, UInt8, values},
            DataType::UInt16 => {
                try_build_array! {PrimitiveArrayBuilder, u16, UInt16, values}
            }
            DataType::UInt32 => {
                try_build_array! {PrimitiveArrayBuilder, u32, UInt32, values}
            }
            DataType::UInt64 => {
                try_build_array! {PrimitiveArrayBuilder, u64, UInt64, values}
            }
            DataType::Float32 => {
                try_build_array! {PrimitiveArrayBuilder, f32, Float32, values}
            }
            DataType::Float64 => {
                try_build_array! {PrimitiveArrayBuilder, f64, Float64, values}
            }
            DataType::Boolean => try_build_array! {values},
            DataType::String => try_build_array! {String, values},
            DataType::Date16 => {
                try_build_array! {PrimitiveArrayBuilder, u16, UInt16, values}
            }
            DataType::Date32 => {
                try_build_array! {PrimitiveArrayBuilder, i32, Int32, values}
            }
            DataType::DateTime32(_) => {
                try_build_array! {PrimitiveArrayBuilder, u32, UInt32, values}
            }
            other => Result::Err(ErrorCode::BadDataValueType(format!(
                "Unexpected type:{} for DataValue List",
                other
            ))),
        }
    }
}<|MERGE_RESOLUTION|>--- conflicted
+++ resolved
@@ -29,39 +29,6 @@
     }
 
     pub fn try_from_literal(literal: &str) -> Result<DataValue> {
-<<<<<<< HEAD
-        let mut s = literal;
-        let negative_flag = s.starts_with(char::from_u32(45).unwrap());
-        if negative_flag {
-            s = &s[1..];
-        }
-
-        match s.parse::<u64>() {
-            Ok(n) => {
-                if negative_flag {
-                    // when the real number is i8::MIN or i16::MIN or i32::MIN or i64::MIN
-                    // execute `n as i8`、`n as i16`、`n as i32`、`n as i64`,
-                    // rust will automatically convert it to a negative number
-                    if n == i8::MAX as u64 + 1 {
-                        return Ok(DataValue::Int8(Some(n as i8)));
-                    } else if n == i16::MAX as u64 + 1 {
-                        return Ok(DataValue::Int16(Some(n as i16)));
-                    } else if n == i32::MAX as u64 + 1 {
-                        return Ok(DataValue::Int32(Some(n as i32)));
-                    } else if n == i64::MAX as u64 + 1 {
-                        return Ok(DataValue::Int64(Some(n as i64)));
-                    }
-
-                    let num = -(n as i64);
-                    if num >= i8::MIN as i64 {
-                        return Ok(DataValue::Int8(Some(num as i8)));
-                    } else if num >= i16::MIN as i64 {
-                        return Ok(DataValue::Int16(Some(num as i16)));
-                    } else if num >= i32::MIN as i64 {
-                        return Ok(DataValue::Int32(Some(num as i32)));
-                    } else {
-                        return Ok(DataValue::Int64(Some(num as i64)));
-=======
         let result;
         if literal.starts_with(char::from_u32(45).unwrap()) {
             result = match literal.parse::<i64>() {
@@ -90,27 +57,11 @@
                     }
                     if n <= u32::MAX as u64 {
                         return Ok(DataValue::UInt32(Some(n as u32)));
->>>>>>> 4c313f0a
                     }
                     return Ok(DataValue::UInt64(Some(n as u64)));
                 }
-<<<<<<< HEAD
-
-                if n <= u8::MAX as u64 {
-                    Ok(DataValue::UInt8(Some(n as u8)))
-                } else if n <= u16::MAX as u64 {
-                    Ok(DataValue::UInt16(Some(n as u16)))
-                } else if n <= u32::MAX as u64 {
-                    Ok(DataValue::UInt32(Some(n as u32)))
-                } else {
-                    Ok(DataValue::UInt64(Some(n as u64)))
-                }
-            }
-            Err(_) => Ok(DataValue::Float64(Some(literal.parse::<f64>()?))),
-=======
                 Err(_) => Ok(DataValue::Float64(Some(literal.parse::<f64>()?))),
             };
->>>>>>> 4c313f0a
         }
         result
     }
