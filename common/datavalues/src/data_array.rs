--- conflicted
+++ resolved
@@ -2,166 +2,109 @@
 //
 // SPDX-License-Identifier: Apache-2.0.
 
+use std::marker::PhantomData;
 use std::sync::Arc;
 
 use common_arrow::arrow;
 use common_arrow::arrow::array::Array;
 use common_arrow::arrow::array::ArrayRef;
-<<<<<<< HEAD
-=======
-use common_arrow::arrow::array::TimestampMicrosecondArray;
-use common_arrow::arrow::array::TimestampMillisecondArray;
-use common_arrow::arrow::array::TimestampNanosecondArray;
-use common_arrow::arrow::array::TimestampSecondArray;
-use common_arrow::arrow::datatypes::DataType;
-use common_arrow::arrow::datatypes::TimeUnit;
+use common_arrow::arrow::buffer::Buffer;
 use common_exception::ErrorCode;
->>>>>>> 17e7682a
 use common_exception::Result;
 
+use crate::data_df_type::*;
 use crate::DataType;
+use crate::IGetDataType;
 
-pub type DataArrayRef = arrow::array::ArrayRef;
+pub struct DataArray<T> {
+    array: ArrayRef,
+    t: PhantomData<T>,
+}
 
-pub type NullArray = arrow::array::NullArray;
+impl<T> DataArray<T> {
+    pub fn data_type(&self) -> DataType {
+        self.array.data_type().into().unwrap()
+    }
 
-pub type BooleanArray = arrow::array::BooleanArray;
+    pub fn len(&self) -> usize {
+        self.array.len()
+    }
 
-pub type PrimitiveArrayRef<T> = Arc<arrow::array::PrimitiveArray<T>>;
-pub type Int8Array = arrow::array::Int8Array;
-pub type Int16Array = arrow::array::Int16Array;
-pub type Int32Array = arrow::array::Int32Array;
-pub type Int64Array = arrow::array::Int64Array;
-pub type UInt8Array = arrow::array::UInt8Array;
-pub type UInt16Array = arrow::array::UInt16Array;
-pub type UInt32Array = arrow::array::UInt32Array;
-pub type UInt64Array = arrow::array::UInt64Array;
-pub type Float32Array = arrow::array::Float32Array;
-pub type Float64Array = arrow::array::Float64Array;
+    pub fn is_empty(&self) -> bool {
+        self.len() == 0
+    }
 
-pub type StringArray = arrow::array::StringArray;
-pub type BinaryArray = arrow::array::BinaryArray;
+    pub fn null_count(&self) -> usize {
+        self.array.null_count()
+    }
 
-pub type Date32Array = arrow::array::Date32Array;
-pub type Date64Array = arrow::array::Date64Array;
+    /// Get the null count and the buffer of bits representing null values
+    pub fn null_bits(&self) -> (usize, Option<Buffer>) {
+        let data = self.array.data();
 
-pub type StructArray = arrow::array::StructArray;
+        (
+            data.null_count(),
+            data.null_bitmap().as_ref().map(|bitmap| {
+                let buff = bitmap.buffer_ref();
+                buff.clone()
+            }),
+        )
+    }
 
-pub fn data_array_cast(array: &ArrayRef, to_type: &DataType) -> Result<ArrayRef> {
-<<<<<<< HEAD
-    Ok(arrow::compute::cast(&array, &to_type.to_arrow())?)
+    /// Take a view of top n elements
+    pub fn limit(&self, num_elements: usize) -> Self {
+        self.slice(0, num_elements)
+    }
+
+    fn is_null_mask(&self) -> BooleanArray {
+        if self.null_count() == 0 {
+            (0..self.len()).map(|_| Some(false)).collect()
+        } else {
+            let data = self.data();
+            let valid = data.null_buffer().unwrap();
+            let invert = !valid;
+
+            let array_data = ArrayData::builder(DataType::Boolean)
+                .len(self.len())
+                .offset(self.offset())
+                .add_buffer(invert)
+                .build();
+            BooleanArray::from(array_data)
+        }
+    }
+    fn is_not_null_mask(&self) -> BooleanArray {
+        if self.null_count() == 0 {
+            (0..self.len()).map(|_| Some(true)).collect()
+        } else {
+            let data = self.data();
+            let valid = data.null_buffer().unwrap().clone();
+
+            let array_data = ArrayData::builder(DataType::Boolean)
+                .len(self.len())
+                .offset(self.offset())
+                .add_buffer(valid)
+                .build();
+            BooleanArray::from(array_data)
+        }
+    }
 }
 
 pub trait ArrayTrait {}
-=======
-    Ok(arrow::compute::cast(&array, &to_type)?)
+
+impl<T> From<arrow_array::ArrayRef> for DataArray<T> {
+    fn from(array: ArrayRef) -> Self {
+        Self {
+            array,
+            t: PhantomData::<T>,
+        }
+    }
 }
 
-macro_rules! make_string {
-    ($array_type:ty, $column: ident, $row: ident) => {{
-        let array = $column.as_any().downcast_ref::<$array_type>().unwrap();
-
-        let s = if array.is_null($row) {
-            "NULL".to_string()
-        } else {
-            array.value($row).to_string()
-        };
-
-        Ok(s)
-    }};
-}
-
-macro_rules! make_string_hex {
-    ($array_type:ty, $column: ident, $row: ident) => {{
-        let array = $column.as_any().downcast_ref::<$array_type>().unwrap();
-
-        let s = if array.is_null($row) {
-            "".to_string()
-        } else {
-            let mut tmp = "".to_string();
-
-            for character in array.value($row) {
-                tmp += &format!("{:02x}", character);
-            }
-
-            tmp
-        };
-
-        Ok(s)
-    }};
-}
-
-macro_rules! make_string_datetime {
-    ($array_type:ty, $column: ident, $row: ident) => {{
-        let array = $column.as_any().downcast_ref::<$array_type>().unwrap();
-
-        let s = if array.is_null($row) {
-            "".to_string()
-        } else {
-            array
-                .value_as_datetime($row)
-                .map(|d| d.to_string())
-                .unwrap_or_else(|| "ERROR CONVERTING DATE".to_string())
-        };
-
-        Ok(s)
-    }};
-}
-
-macro_rules! make_string_date {
-    ($array_type:ty, $column: ident, $row: ident) => {{
-        let array = $column.as_any().downcast_ref::<$array_type>().unwrap();
-
-        let s = if array.is_null($row) {
-            "".to_string()
-        } else {
-            array
-                .value_as_date($row)
-                .map(|d| d.to_string())
-                .unwrap_or_else(|| "ERROR CONVERTING DATE".to_string())
-        };
-
-        Ok(s)
-    }};
-}
-
-pub fn data_array_to_string(column: &DataArrayRef, row: usize) -> Result<String> {
-    if column.is_null(row) {
-        return Ok("NULL".to_string());
+impl<T> From<&arrow_array::ArrayRef> for DataArray<T> {
+    fn from(array: &arrow_array::ArrayRef) -> Self {
+        Self {
+            array: array.clone(),
+            t: PhantomData::<T>,
+        }
     }
-    match column.data_type() {
-        DataType::Utf8 => make_string!(StringArray, column, row),
-        DataType::Binary => make_string_hex!(BinaryArray, column, row),
-        DataType::Boolean => make_string!(BooleanArray, column, row),
-        DataType::Int8 => make_string!(Int8Array, column, row),
-        DataType::Int16 => make_string!(Int16Array, column, row),
-        DataType::Int32 => make_string!(Int32Array, column, row),
-        DataType::Int64 => make_string!(Int64Array, column, row),
-        DataType::UInt8 => make_string!(UInt8Array, column, row),
-        DataType::UInt16 => make_string!(UInt16Array, column, row),
-        DataType::UInt32 => make_string!(UInt32Array, column, row),
-        DataType::UInt64 => make_string!(UInt64Array, column, row),
-        DataType::Float16 => make_string!(Float32Array, column, row),
-        DataType::Float32 => make_string!(Float32Array, column, row),
-        DataType::Float64 => make_string!(Float64Array, column, row),
-        DataType::Timestamp(unit, _) if *unit == TimeUnit::Second => {
-            make_string_datetime!(TimestampSecondArray, column, row)
-        }
-        DataType::Timestamp(unit, _) if *unit == TimeUnit::Millisecond => {
-            make_string_datetime!(TimestampMillisecondArray, column, row)
-        }
-        DataType::Timestamp(unit, _) if *unit == TimeUnit::Microsecond => {
-            make_string_datetime!(TimestampMicrosecondArray, column, row)
-        }
-        DataType::Timestamp(unit, _) if *unit == TimeUnit::Nanosecond => {
-            make_string_datetime!(TimestampNanosecondArray, column, row)
-        }
-        DataType::Date32 => make_string_date!(Date32Array, column, row),
-        DataType::Date64 => make_string_date!(Date64Array, column, row),
-        _ => Result::Err(ErrorCode::BadDataValueType(format!(
-            "Pretty printing not implemented for {:?} type",
-            column.data_type()
-        ))),
-    }
-}
->>>>>>> 17e7682a
+}