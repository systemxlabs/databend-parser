--------------
DROP TABLE IF EXISTS t
--------------

--------------
CREATE TABLE t(c1 int) ENGINE = Null
--------------

--------------
DROP TABLE t
--------------

--------------
DROP TABLE IF EXISTS t
--------------

--------------
DROP TABLE t -- {ErrorCode 25}
--------------
<<<<<<< HEAD
=======

ERROR 1105 (HY000) at line 7: Code: 25, displayText = Unknown table: 'default.t'.
>>>>>>> 9c7c7fa7
<|MERGE_RESOLUTION|>--- conflicted
+++ resolved
@@ -16,9 +16,4 @@
 
 --------------
 DROP TABLE t -- {ErrorCode 25}
---------------
-<<<<<<< HEAD
-=======
-
-ERROR 1105 (HY000) at line 7: Code: 25, displayText = Unknown table: 'default.t'.
->>>>>>> 9c7c7fa7
+--------------